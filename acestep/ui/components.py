"""
ACE-Step: A Step Towards Music Generation Foundation Model

https://github.com/ace-step/ACE-Step

Apache 2.0 License
"""

import gradio as gr
import librosa
import os


TAG_DEFAULT = "funk, pop, soul, rock, melodic, guitar, drums, bass, keyboard, percussion, 105 BPM, energetic, upbeat, groovy, vibrant, dynamic"
LYRIC_DEFAULT = """[verse]
Neon lights they flicker bright
City hums in dead of night
Rhythms pulse through concrete veins
Lost in echoes of refrains

[verse]
Bassline groovin' in my chest
Heartbeats match the city's zest
Electric whispers fill the air
Synthesized dreams everywhere

[chorus]
Turn it up and let it flow
Feel the fire let it grow
In this rhythm we belong
Hear the night sing out our song

[verse]
Guitar strings they start to weep
Wake the soul from silent sleep
Every note a story told
In this night we’re bold and gold

[bridge]
Voices blend in harmony
Lost in pure cacophony
Timeless echoes timeless cries
Soulful shouts beneath the skies

[verse]
Keyboard dances on the keys
Melodies on evening breeze
Catch the tune and hold it tight
In this moment we take flight
"""

# First, let's define the presets at the top of the file, after the imports
GENRE_PRESETS = {
    "Modern Pop": "pop, synth, drums, guitar, 120 bpm, upbeat, catchy, vibrant, female vocals, polished vocals",
    "Rock": "rock, electric guitar, drums, bass, 130 bpm, energetic, rebellious, gritty, male vocals, raw vocals",
    "Hip Hop": "hip hop, 808 bass, hi-hats, synth, 90 bpm, bold, urban, intense, male vocals, rhythmic vocals",
    "Country": "country, acoustic guitar, steel guitar, fiddle, 100 bpm, heartfelt, rustic, warm, male vocals, twangy vocals",
    "EDM": "edm, synth, bass, kick drum, 128 bpm, euphoric, pulsating, energetic, instrumental",
    "Reggae": "reggae, guitar, bass, drums, 80 bpm, chill, soulful, positive, male vocals, smooth vocals",
    "Classical": "classical, orchestral, strings, piano, 60 bpm, elegant, emotive, timeless, instrumental",
    "Jazz": "jazz, saxophone, piano, double bass, 110 bpm, smooth, improvisational, soulful, male vocals, crooning vocals",
    "Metal": "metal, electric guitar, double kick drum, bass, 160 bpm, aggressive, intense, heavy, male vocals, screamed vocals",
    "R&B": "r&b, synth, bass, drums, 85 bpm, sultry, groovy, romantic, female vocals, silky vocals"
}

# Add this function to handle preset selection
def update_tags_from_preset(preset_name):
    if preset_name == "Custom":
        return ""
    return GENRE_PRESETS.get(preset_name, "")


def create_output_ui(task_name="Text2Music"):
    # For many consumer-grade GPU devices, only one batch can be run
    output_audio1 = gr.Audio(type="filepath", label=f"{task_name} Generated Audio 1")
    # output_audio2 = gr.Audio(type="filepath", label="Generated Audio 2")
    with gr.Accordion(f"{task_name} Parameters", open=False):
        input_params_json = gr.JSON(label=f"{task_name} Parameters")
    # outputs = [output_audio1, output_audio2]
    outputs = [output_audio1]
    return outputs, input_params_json


def dump_func(*args):
    print(args)
    return []


def create_text2music_ui(
    gr,
    text2music_process_func,
    sample_data_func=None,
    load_data_func=None,
):

    with gr.Row(equal_height=True):
        curr_file_dir = os.path.dirname(__file__)
        output_file_dir = os.path.join(curr_file_dir, "..", "..", "outputs")
<<<<<<< HEAD
        if not os.path.isdir(output_file_dir): os.makedirs(output_file_dir)
=======
        os.makedirs(output_file_dir, exist_ok=True)
>>>>>>> 60248c7a
        json_files = [f for f in os.listdir(output_file_dir) if f.endswith('.json')]
        json_files.sort(reverse=True, key=lambda x: int(x.split('_')[1]))
        output_files = gr.Dropdown(choices=json_files, label="Select previous generated input params", scale=9, interactive=True)
        load_bnt = gr.Button("Load", variant="primary", scale=1)

    with gr.Row():
        with gr.Column():
            with gr.Row(equal_height=True):
                # add markdown, tags and lyrics examples are from ai music generation community
                audio_duration = gr.Slider(
                    -1,
                    240.0,
                    step=0.00001,
                    value=-1,
                    label="Audio Duration",
                    interactive=True,
                    info="-1 means random duration (30 ~ 240).",
                    scale=9,
                )
                sample_bnt = gr.Button("Sample", variant="secondary", scale=1)

            # audio2audio
            with gr.Row(equal_height=True):
                audio2audio_enable = gr.Checkbox(label="Enable Audio2Audio", value=False, info="Check to enable Audio-to-Audio generation using a reference audio.", elem_id="audio2audio_checkbox")
                lora_name_or_path = gr.Dropdown(
                    label="Lora Name or Path",
                    choices=["ACE-Step/ACE-Step-v1-chinese-rap-LoRA", "none"],
                    value="none",
                    allow_custom_value=True,
                )

            ref_audio_input = gr.Audio(type="filepath", label="Reference Audio (for Audio2Audio)", visible=False, elem_id="ref_audio_input", show_download_button=True)
            ref_audio_strength = gr.Slider(
                label="Refer audio strength",
                minimum=0.0,
                maximum=1.0,
                step=0.01,
                value=0.5,
                elem_id="ref_audio_strength",
                visible=False,
                interactive=True,
            )

            def toggle_ref_audio_visibility(is_checked):
                return (
                    gr.update(visible=is_checked, elem_id="ref_audio_input"),
                    gr.update(visible=is_checked, elem_id="ref_audio_strength"),
                )

            audio2audio_enable.change(
                fn=toggle_ref_audio_visibility,
                inputs=[audio2audio_enable],
                outputs=[ref_audio_input, ref_audio_strength],
            )

            with gr.Column(scale=2):
                with gr.Group():
                    gr.Markdown("""<center>Support tags, descriptions, and scene. Use commas to separate different tags.<br>Tags and lyrics examples are from AI music generation community.</center>""")
                    with gr.Row():
                        genre_preset = gr.Dropdown(
                            choices=["Custom"] + list(GENRE_PRESETS.keys()),
                            value="Custom",
                            label="Preset",
                            scale=1,
                        )
                        prompt = gr.Textbox(
                            lines=1,
                            label="Tags",
                            max_lines=4,
                            value=TAG_DEFAULT,
                            scale=9,
                        )

            # Add the change event for the preset dropdown
            genre_preset.change(
                fn=update_tags_from_preset,
                inputs=[genre_preset],
                outputs=[prompt]
            )
            with gr.Group():
                gr.Markdown("""<center>Support lyric structure tags like [verse], [chorus], and [bridge] to separate different parts of the lyrics.<br>Use [instrumental] or [inst] to generate instrumental music. Not support genre structure tag in lyrics</center>""")
                lyrics = gr.Textbox(
                    lines=9,
                    label="Lyrics",
                    max_lines=13,
                    value=LYRIC_DEFAULT,
                )

            with gr.Accordion("Basic Settings", open=False):
                infer_step = gr.Slider(
                    minimum=1,
                    maximum=200,
                    step=1,
                    value=60,
                    label="Infer Steps",
                    interactive=True,
                )
                guidance_scale = gr.Slider(
                    minimum=0.0,
                    maximum=30.0,
                    step=0.1,
                    value=15.0,
                    label="Guidance Scale",
                    interactive=True,
                    info="When guidance_scale_lyric > 1 and guidance_scale_text > 1, the guidance scale will not be applied.",
                )
                guidance_scale_text = gr.Slider(
                    minimum=0.0,
                    maximum=10.0,
                    step=0.1,
                    value=0.0,
                    label="Guidance Scale Text",
                    interactive=True,
                    info="Guidance scale for text condition. It can only apply to cfg. set guidance_scale_text=5.0, guidance_scale_lyric=1.5 for start",
                )
                guidance_scale_lyric = gr.Slider(
                    minimum=0.0,
                    maximum=10.0,
                    step=0.1,
                    value=0.0,
                    label="Guidance Scale Lyric",
                    interactive=True,
                )

                manual_seeds = gr.Textbox(
                    label="manual seeds (default None)",
                    placeholder="1,2,3,4",
                    value=None,
                    info="Seed for the generation",
                )

            with gr.Accordion("Advanced Settings", open=False):
                scheduler_type = gr.Radio(
                    ["euler", "heun"],
                    value="euler",
                    label="Scheduler Type",
                    elem_id="scheduler_type",
                    info="Scheduler type for the generation. euler is recommended. heun will take more time.",
                )
                cfg_type = gr.Radio(
                    ["cfg", "apg", "cfg_star"],
                    value="apg",
                    label="CFG Type",
                    elem_id="cfg_type",
                    info="CFG type for the generation. apg is recommended. cfg and cfg_star are almost the same.",
                )
                use_erg_tag = gr.Checkbox(
                    label="use ERG for tag",
                    value=True,
                    info="Use Entropy Rectifying Guidance for tag. It will multiple a temperature to the attention to make a weaker tag condition and make better diversity.",
                )
                use_erg_lyric = gr.Checkbox(
                    label="use ERG for lyric",
                    value=False,
                    info="The same but apply to lyric encoder's attention.",
                )
                use_erg_diffusion = gr.Checkbox(
                    label="use ERG for diffusion",
                    value=True,
                    info="The same but apply to diffusion model's attention.",
                )

                omega_scale = gr.Slider(
                    minimum=-100.0,
                    maximum=100.0,
                    step=0.1,
                    value=10.0,
                    label="Granularity Scale",
                    interactive=True,
                    info="Granularity scale for the generation. Higher values can reduce artifacts",
                )

                guidance_interval = gr.Slider(
                    minimum=0.0,
                    maximum=1.0,
                    step=0.01,
                    value=0.5,
                    label="Guidance Interval",
                    interactive=True,
                    info="Guidance interval for the generation. 0.5 means only apply guidance in the middle steps (0.25 * infer_steps to 0.75 * infer_steps)",
                )
                guidance_interval_decay = gr.Slider(
                    minimum=0.0,
                    maximum=1.0,
                    step=0.01,
                    value=0.0,
                    label="Guidance Interval Decay",
                    interactive=True,
                    info="Guidance interval decay for the generation. Guidance scale will decay from guidance_scale to min_guidance_scale in the interval. 0.0 means no decay.",
                )
                min_guidance_scale = gr.Slider(
                    minimum=0.0,
                    maximum=200.0,
                    step=0.1,
                    value=3.0,
                    label="Min Guidance Scale",
                    interactive=True,
                    info="Min guidance scale for guidance interval decay's end scale",
                )
                oss_steps = gr.Textbox(
                    label="OSS Steps",
                    placeholder="16, 29, 52, 96, 129, 158, 172, 183, 189, 200",
                    value=None,
                    info="Optimal Steps for the generation. But not test well",
                )

            text2music_bnt = gr.Button("Generate", variant="primary")

        with gr.Column():
            outputs, input_params_json = create_output_ui()
            with gr.Tab("retake"):
                retake_variance = gr.Slider(
                    minimum=0.0, maximum=1.0, step=0.01, value=0.2, label="variance"
                )
                retake_seeds = gr.Textbox(
                    label="retake seeds (default None)", placeholder="", value=None
                )
                retake_bnt = gr.Button("Retake", variant="primary")
                retake_outputs, retake_input_params_json = create_output_ui("Retake")

                def retake_process_func(json_data, retake_variance, retake_seeds):
                    return text2music_process_func(
                        json_data["audio_duration"],
                        json_data["prompt"],
                        json_data["lyrics"],
                        json_data["infer_step"],
                        json_data["guidance_scale"],
                        json_data["scheduler_type"],
                        json_data["cfg_type"],
                        json_data["omega_scale"],
                        ", ".join(map(str, json_data["actual_seeds"])),
                        json_data["guidance_interval"],
                        json_data["guidance_interval_decay"],
                        json_data["min_guidance_scale"],
                        json_data["use_erg_tag"],
                        json_data["use_erg_lyric"],
                        json_data["use_erg_diffusion"],
                        ", ".join(map(str, json_data["oss_steps"])),
                        (
                            json_data["guidance_scale_text"]
                            if "guidance_scale_text" in json_data
                            else 0.0
                        ),
                        (
                            json_data["guidance_scale_lyric"]
                            if "guidance_scale_lyric" in json_data
                            else 0.0
                        ),
                        retake_seeds=retake_seeds,
                        retake_variance=retake_variance,
                        task="retake",
                        lora_name_or_path="none" if "lora_name_or_path" not in json_data else json_data["lora_name_or_path"]
                    )

                retake_bnt.click(
                    fn=retake_process_func,
                    inputs=[
                        input_params_json,
                        retake_variance,
                        retake_seeds,
                    ],
                    outputs=retake_outputs + [retake_input_params_json],
                )
            with gr.Tab("repainting"):
                retake_variance = gr.Slider(
                    minimum=0.0, maximum=1.0, step=0.01, value=0.2, label="variance"
                )
                retake_seeds = gr.Textbox(
                    label="repaint seeds (default None)", placeholder="", value=None
                )
                repaint_start = gr.Slider(
                    minimum=0.0,
                    maximum=240.0,
                    step=0.01,
                    value=0.0,
                    label="Repaint Start Time",
                    interactive=True,
                )
                repaint_end = gr.Slider(
                    minimum=0.0,
                    maximum=240.0,
                    step=0.01,
                    value=30.0,
                    label="Repaint End Time",
                    interactive=True,
                )
                repaint_source = gr.Radio(
                    ["text2music", "last_repaint", "upload"],
                    value="text2music",
                    label="Repaint Source",
                    elem_id="repaint_source",
                )

                repaint_source_audio_upload = gr.Audio(
                    label="Upload Audio",
                    type="filepath",
                    visible=False,
                    elem_id="repaint_source_audio_upload",
                    show_download_button=True,
                )
                repaint_source.change(
                    fn=lambda x: gr.update(
                        visible=x == "upload", elem_id="repaint_source_audio_upload"
                    ),
                    inputs=[repaint_source],
                    outputs=[repaint_source_audio_upload],
                )

                repaint_bnt = gr.Button("Repaint", variant="primary")
                repaint_outputs, repaint_input_params_json = create_output_ui("Repaint")

                def repaint_process_func(
                    text2music_json_data,
                    repaint_json_data,
                    retake_variance,
                    retake_seeds,
                    repaint_start,
                    repaint_end,
                    repaint_source,
                    repaint_source_audio_upload,
                    prompt,
                    lyrics,
                    infer_step,
                    guidance_scale,
                    scheduler_type,
                    cfg_type,
                    omega_scale,
                    manual_seeds,
                    guidance_interval,
                    guidance_interval_decay,
                    min_guidance_scale,
                    use_erg_tag,
                    use_erg_lyric,
                    use_erg_diffusion,
                    oss_steps,
                    guidance_scale_text,
                    guidance_scale_lyric,
                ):
                    if repaint_source == "upload":
                        src_audio_path = repaint_source_audio_upload
                        audio_duration = librosa.get_duration(filename=src_audio_path)
                        json_data = {"audio_duration": audio_duration}
                    elif repaint_source == "text2music":
                        json_data = text2music_json_data
                        src_audio_path = json_data["audio_path"]
                    elif repaint_source == "last_repaint":
                        json_data = repaint_json_data
                        src_audio_path = json_data["audio_path"]

                    return text2music_process_func(
                        json_data["audio_duration"],
                        prompt,
                        lyrics,
                        infer_step,
                        guidance_scale,
                        scheduler_type,
                        cfg_type,
                        omega_scale,
                        manual_seeds,
                        guidance_interval,
                        guidance_interval_decay,
                        min_guidance_scale,
                        use_erg_tag,
                        use_erg_lyric,
                        use_erg_diffusion,
                        oss_steps,
                        guidance_scale_text,
                        guidance_scale_lyric,
                        retake_seeds=retake_seeds,
                        retake_variance=retake_variance,
                        task="repaint",
                        repaint_start=repaint_start,
                        repaint_end=repaint_end,
                        src_audio_path=src_audio_path,
                        lora_name_or_path="none" if "lora_name_or_path" not in json_data else json_data["lora_name_or_path"]
                    )

                repaint_bnt.click(
                    fn=repaint_process_func,
                    inputs=[
                        input_params_json,
                        repaint_input_params_json,
                        retake_variance,
                        retake_seeds,
                        repaint_start,
                        repaint_end,
                        repaint_source,
                        repaint_source_audio_upload,
                        prompt,
                        lyrics,
                        infer_step,
                        guidance_scale,
                        scheduler_type,
                        cfg_type,
                        omega_scale,
                        manual_seeds,
                        guidance_interval,
                        guidance_interval_decay,
                        min_guidance_scale,
                        use_erg_tag,
                        use_erg_lyric,
                        use_erg_diffusion,
                        oss_steps,
                        guidance_scale_text,
                        guidance_scale_lyric,
                    ],
                    outputs=repaint_outputs + [repaint_input_params_json],
                )
            with gr.Tab("edit"):
                edit_prompt = gr.Textbox(lines=2, label="Edit Tags", max_lines=4)
                edit_lyrics = gr.Textbox(lines=9, label="Edit Lyrics", max_lines=13)
                retake_seeds = gr.Textbox(
                    label="edit seeds (default None)", placeholder="", value=None
                )

                edit_type = gr.Radio(
                    ["only_lyrics", "remix"],
                    value="only_lyrics",
                    label="Edit Type",
                    elem_id="edit_type",
                    info="`only_lyrics` will keep the whole song the same except lyrics difference. Make your diffrence smaller, e.g. one lyrc line change.\nremix can change the song melody and genre",
                )
                edit_n_min = gr.Slider(
                    minimum=0.0,
                    maximum=1.0,
                    step=0.01,
                    value=0.6,
                    label="edit_n_min",
                    interactive=True,
                )
                edit_n_max = gr.Slider(
                    minimum=0.0,
                    maximum=1.0,
                    step=0.01,
                    value=1.0,
                    label="edit_n_max",
                    interactive=True,
                )

                def edit_type_change_func(edit_type):
                    if edit_type == "only_lyrics":
                        n_min = 0.6
                        n_max = 1.0
                    elif edit_type == "remix":
                        n_min = 0.2
                        n_max = 0.4
                    return n_min, n_max

                edit_type.change(
                    edit_type_change_func,
                    inputs=[edit_type],
                    outputs=[edit_n_min, edit_n_max],
                )

                edit_source = gr.Radio(
                    ["text2music", "last_edit", "upload"],
                    value="text2music",
                    label="Edit Source",
                    elem_id="edit_source",
                )
                edit_source_audio_upload = gr.Audio(
                    label="Upload Audio",
                    type="filepath",
                    visible=False,
                    elem_id="edit_source_audio_upload",
                    show_download_button=True,
                )
                edit_source.change(
                    fn=lambda x: gr.update(
                        visible=x == "upload", elem_id="edit_source_audio_upload"
                    ),
                    inputs=[edit_source],
                    outputs=[edit_source_audio_upload],
                )

                edit_bnt = gr.Button("Edit", variant="primary")
                edit_outputs, edit_input_params_json = create_output_ui("Edit")

                def edit_process_func(
                    text2music_json_data,
                    edit_input_params_json,
                    edit_source,
                    edit_source_audio_upload,
                    prompt,
                    lyrics,
                    edit_prompt,
                    edit_lyrics,
                    edit_n_min,
                    edit_n_max,
                    infer_step,
                    guidance_scale,
                    scheduler_type,
                    cfg_type,
                    omega_scale,
                    manual_seeds,
                    guidance_interval,
                    guidance_interval_decay,
                    min_guidance_scale,
                    use_erg_tag,
                    use_erg_lyric,
                    use_erg_diffusion,
                    oss_steps,
                    guidance_scale_text,
                    guidance_scale_lyric,
                    retake_seeds,
                ):
                    if edit_source == "upload":
                        src_audio_path = edit_source_audio_upload
                        audio_duration = librosa.get_duration(filename=src_audio_path)
                        json_data = {"audio_duration": audio_duration}
                    elif edit_source == "text2music":
                        json_data = text2music_json_data
                        src_audio_path = json_data["audio_path"]
                    elif edit_source == "last_edit":
                        json_data = edit_input_params_json
                        src_audio_path = json_data["audio_path"]

                    if not edit_prompt:
                        edit_prompt = prompt
                    if not edit_lyrics:
                        edit_lyrics = lyrics

                    return text2music_process_func(
                        json_data["audio_duration"],
                        prompt,
                        lyrics,
                        infer_step,
                        guidance_scale,
                        scheduler_type,
                        cfg_type,
                        omega_scale,
                        manual_seeds,
                        guidance_interval,
                        guidance_interval_decay,
                        min_guidance_scale,
                        use_erg_tag,
                        use_erg_lyric,
                        use_erg_diffusion,
                        oss_steps,
                        guidance_scale_text,
                        guidance_scale_lyric,
                        task="edit",
                        src_audio_path=src_audio_path,
                        edit_target_prompt=edit_prompt,
                        edit_target_lyrics=edit_lyrics,
                        edit_n_min=edit_n_min,
                        edit_n_max=edit_n_max,
                        retake_seeds=retake_seeds,
                        lora_name_or_path="none" if "lora_name_or_path" not in json_data else json_data["lora_name_or_path"]
                    )

                edit_bnt.click(
                    fn=edit_process_func,
                    inputs=[
                        input_params_json,
                        edit_input_params_json,
                        edit_source,
                        edit_source_audio_upload,
                        prompt,
                        lyrics,
                        edit_prompt,
                        edit_lyrics,
                        edit_n_min,
                        edit_n_max,
                        infer_step,
                        guidance_scale,
                        scheduler_type,
                        cfg_type,
                        omega_scale,
                        manual_seeds,
                        guidance_interval,
                        guidance_interval_decay,
                        min_guidance_scale,
                        use_erg_tag,
                        use_erg_lyric,
                        use_erg_diffusion,
                        oss_steps,
                        guidance_scale_text,
                        guidance_scale_lyric,
                        retake_seeds,
                    ],
                    outputs=edit_outputs + [edit_input_params_json],
                )
            with gr.Tab("extend"):
                extend_seeds = gr.Textbox(
                    label="extend seeds (default None)", placeholder="", value=None
                )
                left_extend_length = gr.Slider(
                    minimum=0.0,
                    maximum=240.0,
                    step=0.01,
                    value=0.0,
                    label="Left Extend Length",
                    interactive=True,
                )
                right_extend_length = gr.Slider(
                    minimum=0.0,
                    maximum=240.0,
                    step=0.01,
                    value=30.0,
                    label="Right Extend Length",
                    interactive=True,
                )
                extend_source = gr.Radio(
                    ["text2music", "last_extend", "upload"],
                    value="text2music",
                    label="Extend Source",
                    elem_id="extend_source",
                )

                extend_source_audio_upload = gr.Audio(
                    label="Upload Audio",
                    type="filepath",
                    visible=False,
                    elem_id="extend_source_audio_upload",
                    show_download_button=True,
                )
                extend_source.change(
                    fn=lambda x: gr.update(
                        visible=x == "upload", elem_id="extend_source_audio_upload"
                    ),
                    inputs=[extend_source],
                    outputs=[extend_source_audio_upload],
                )

                extend_bnt = gr.Button("Extend", variant="primary")
                extend_outputs, extend_input_params_json = create_output_ui("Extend")

                def extend_process_func(
                    text2music_json_data,
                    extend_input_params_json,
                    extend_seeds,
                    left_extend_length,
                    right_extend_length,
                    extend_source,
                    extend_source_audio_upload,
                    prompt,
                    lyrics,
                    infer_step,
                    guidance_scale,
                    scheduler_type,
                    cfg_type,
                    omega_scale,
                    manual_seeds,
                    guidance_interval,
                    guidance_interval_decay,
                    min_guidance_scale,
                    use_erg_tag,
                    use_erg_lyric,
                    use_erg_diffusion,
                    oss_steps,
                    guidance_scale_text,
                    guidance_scale_lyric,
                ):
                    if extend_source == "upload":
                        src_audio_path = extend_source_audio_upload
                        # get audio duration
                        audio_duration = librosa.get_duration(filename=src_audio_path)
                        json_data = {"audio_duration": audio_duration}
                    elif extend_source == "text2music":
                        json_data = text2music_json_data
                        src_audio_path = json_data["audio_path"]
                    elif extend_source == "last_extend":
                        json_data = extend_input_params_json
                        src_audio_path = json_data["audio_path"]

                    repaint_start = -left_extend_length
                    repaint_end = json_data["audio_duration"] + right_extend_length
                    return text2music_process_func(
                        json_data["audio_duration"],
                        prompt,
                        lyrics,
                        infer_step,
                        guidance_scale,
                        scheduler_type,
                        cfg_type,
                        omega_scale,
                        manual_seeds,
                        guidance_interval,
                        guidance_interval_decay,
                        min_guidance_scale,
                        use_erg_tag,
                        use_erg_lyric,
                        use_erg_diffusion,
                        oss_steps,
                        guidance_scale_text,
                        guidance_scale_lyric,
                        retake_seeds=extend_seeds,
                        retake_variance=1.0,
                        task="extend",
                        repaint_start=repaint_start,
                        repaint_end=repaint_end,
                        src_audio_path=src_audio_path,
                        lora_name_or_path="none" if "lora_name_or_path" not in json_data else json_data["lora_name_or_path"]
                    )

                extend_bnt.click(
                    fn=extend_process_func,
                    inputs=[
                        input_params_json,
                        extend_input_params_json,
                        extend_seeds,
                        left_extend_length,
                        right_extend_length,
                        extend_source,
                        extend_source_audio_upload,
                        prompt,
                        lyrics,
                        infer_step,
                        guidance_scale,
                        scheduler_type,
                        cfg_type,
                        omega_scale,
                        manual_seeds,
                        guidance_interval,
                        guidance_interval_decay,
                        min_guidance_scale,
                        use_erg_tag,
                        use_erg_lyric,
                        use_erg_diffusion,
                        oss_steps,
                        guidance_scale_text,
                        guidance_scale_lyric,
                    ],
                    outputs=extend_outputs + [extend_input_params_json],
                )

        def json2output(json_data):
            return (
                json_data["audio_duration"],
                json_data["prompt"],
                json_data["lyrics"],
                json_data["infer_step"],
                json_data["guidance_scale"],
                json_data["scheduler_type"],
                json_data["cfg_type"],
                json_data["omega_scale"],
                ", ".join(map(str, json_data["actual_seeds"])),
                json_data["guidance_interval"],
                json_data["guidance_interval_decay"],
                json_data["min_guidance_scale"],
                json_data["use_erg_tag"],
                json_data["use_erg_lyric"],
                json_data["use_erg_diffusion"],
                ", ".join(map(str, json_data["oss_steps"])),
                (
                    json_data["guidance_scale_text"]
                    if "guidance_scale_text" in json_data
                    else 0.0
                ),
                (
                    json_data["guidance_scale_lyric"]
                    if "guidance_scale_lyric" in json_data
                    else 0.0
                ),
                (
                    json_data["audio2audio_enable"]
                    if "audio2audio_enable" in json_data
                    else False
                ),
                (
                    json_data["ref_audio_strength"]
                    if "ref_audio_strength" in json_data
                    else 0.5
                ),
                (
                    json_data["ref_audio_input"]
                    if "ref_audio_input" in json_data
                    else None
                ),
            )

        def sample_data(lora_name_or_path_):
            json_data = sample_data_func(lora_name_or_path_)
            return json2output(json_data)

        sample_bnt.click(
            sample_data,
            inputs=[lora_name_or_path],
            outputs=[
                audio_duration,
                prompt,
                lyrics,
                infer_step,
                guidance_scale,
                scheduler_type,
                cfg_type,
                omega_scale,
                manual_seeds,
                guidance_interval,
                guidance_interval_decay,
                min_guidance_scale,
                use_erg_tag,
                use_erg_lyric,
                use_erg_diffusion,
                oss_steps,
                guidance_scale_text,
                guidance_scale_lyric,
                audio2audio_enable,
                ref_audio_strength,
                ref_audio_input,
            ],
        )

        def load_data(json_file):
            json_file = os.path.join(output_file_dir, json_file)
            json_data = load_data_func(json_file)
            return json2output(json_data)

        load_bnt.click(
            fn=load_data,
            inputs=[output_files],
            outputs=[
                audio_duration,
                prompt,
                lyrics,
                infer_step,
                guidance_scale,
                scheduler_type,
                cfg_type,
                omega_scale,
                manual_seeds,
                guidance_interval,
                guidance_interval_decay,
                min_guidance_scale,
                use_erg_tag,
                use_erg_lyric,
                use_erg_diffusion,
                oss_steps,
                guidance_scale_text,
                guidance_scale_lyric,
                audio2audio_enable,
                ref_audio_strength,
                ref_audio_input,
            ],
        )

    text2music_bnt.click(
        fn=text2music_process_func,
        inputs=[
            audio_duration,
            prompt,
            lyrics,
            infer_step,
            guidance_scale,
            scheduler_type,
            cfg_type,
            omega_scale,
            manual_seeds,
            guidance_interval,
            guidance_interval_decay,
            min_guidance_scale,
            use_erg_tag,
            use_erg_lyric,
            use_erg_diffusion,
            oss_steps,
            guidance_scale_text,
            guidance_scale_lyric,
            audio2audio_enable,
            ref_audio_strength,
            ref_audio_input,
            lora_name_or_path,
        ],
        outputs=outputs + [input_params_json],
    )


def create_main_demo_ui(
    text2music_process_func=dump_func,
    sample_data_func=dump_func,
    load_data_func=dump_func,
):
    with gr.Blocks(
        title="ACE-Step Model 1.0 DEMO",
    ) as demo:
        gr.Markdown(
            """
            <h1 style="text-align: center;">ACE-Step: A Step Towards Music Generation Foundation Model</h1>
        """
        )
        with gr.Tab("text2music"):
            create_text2music_ui(
                gr=gr,
                text2music_process_func=text2music_process_func,
                sample_data_func=sample_data_func,
                load_data_func=load_data_func,
            )
    return demo


if __name__ == "__main__":
    demo = create_main_demo_ui()
    demo.launch(
        server_name="0.0.0.0",
        server_port=7860,
    )<|MERGE_RESOLUTION|>--- conflicted
+++ resolved
@@ -96,11 +96,8 @@
     with gr.Row(equal_height=True):
         curr_file_dir = os.path.dirname(__file__)
         output_file_dir = os.path.join(curr_file_dir, "..", "..", "outputs")
-<<<<<<< HEAD
-        if not os.path.isdir(output_file_dir): os.makedirs(output_file_dir)
-=======
-        os.makedirs(output_file_dir, exist_ok=True)
->>>>>>> 60248c7a
+        if not os.path.isdir(output_file_dir):
+            os.makedirs(output_file_dir, exist_ok=True)
         json_files = [f for f in os.listdir(output_file_dir) if f.endswith('.json')]
         json_files.sort(reverse=True, key=lambda x: int(x.split('_')[1]))
         output_files = gr.Dropdown(choices=json_files, label="Select previous generated input params", scale=9, interactive=True)
